using Core.Models.Logging;
using Core.Models.Utils;
<<<<<<< HEAD
using SptCommon.Annotations;
=======
using Core.Utils.Logger;
>>>>>>> 99bdaf5e
using LogLevel = Core.Models.Spt.Logging.LogLevel;

namespace Server.Logger;

[Injectable]
public class SptWebApplicationLogger<T> : ISptLogger<T>
{
<<<<<<< HEAD
    private readonly ILogger _logger;
=======
    private ILogger _logger;
    private static ILogger? _fileLogger;
>>>>>>> 99bdaf5e

    public SptWebApplicationLogger(ILoggerProvider provider)
    {
        _logger = provider.CreateLogger(typeof(T).FullName ?? "SPT Logger Default Name");
        if (_fileLogger == null)
        {
            _fileLogger = provider.CreateLogger(typeof(FileLogger).FullName ?? "SPT Logger Default Name");
        }
    }

    public void LogWithColor(
        string data,
        LogTextColor? textColor = null,
        LogBackgroundColor? backgroundColor = null,
        Exception? ex = null
    )
    {
        if (textColor != null || backgroundColor != null)
        {
            _logger.LogInformation(ex, GetColorizedText(data, textColor, backgroundColor));
        }
        else
        {
            _logger.LogInformation(ex, data);
        }
    }

    public void Success(string data, Exception? ex = null)
    {
        _logger.LogInformation(ex, GetColorizedText(data, LogTextColor.Green));
    }

    public void Error(string data, Exception? ex = null)
    {
        _logger.LogError(ex, GetColorizedText(data, LogTextColor.Red));
    }

    public void Warning(string data, Exception? ex = null)
    {
        _logger.LogWarning(ex, GetColorizedText(data, LogTextColor.Yellow));
    }

    public void Info(string data, Exception? ex = null)
    {
        _logger.LogInformation(ex, data);
    }

    public void Debug(string data, Exception? ex = null)
    {
        _logger.LogDebug(ex, data);
    }

    public void Critical(string data, Exception? ex = null)
    {
        _logger.LogCritical(ex, GetColorizedText(data, LogTextColor.Black, LogBackgroundColor.Red));
    }

    public void WriteToLogFile(string body, LogLevel level = LogLevel.Info)
    {
<<<<<<< HEAD
        // TODO: implement + turn object into json
        _logger.LogError("NOT IMPLEMENTED - WriteToLogFile");
=======
        _fileLogger?.Log(ConvertLogLevel(level), body);
>>>>>>> 99bdaf5e
    }

    public bool IsLogEnabled(LogLevel level)
    {
        return _logger.IsEnabled(ConvertLogLevel(level));
    }

    private string GetColorizedText(
        string data,
        LogTextColor? textColor = null,
        LogBackgroundColor? backgroundColor = null
    )
    {
        var colorString = string.Empty;
        if (textColor != null)
        {
            colorString += ((int) textColor.Value).ToString();
        }

        if (backgroundColor != null)
        {
            colorString += string.IsNullOrEmpty(colorString)
                ? ((int) backgroundColor.Value).ToString()
                : $";{((int) backgroundColor.Value).ToString()}";
        }

        return $"\x1b[{colorString}m{data}\x1b[0m";
    }

    protected Microsoft.Extensions.Logging.LogLevel ConvertLogLevel(LogLevel level)
    {
        return level switch
        {
            LogLevel.Trace => Microsoft.Extensions.Logging.LogLevel.Trace,
            LogLevel.Debug => Microsoft.Extensions.Logging.LogLevel.Debug,
            LogLevel.Success
                or LogLevel.Info
                or LogLevel.Custom => Microsoft.Extensions.Logging.LogLevel.Information,
            LogLevel.Warn => Microsoft.Extensions.Logging.LogLevel.Warning,
            LogLevel.Error => Microsoft.Extensions.Logging.LogLevel.Error,
            LogLevel.Fatal => Microsoft.Extensions.Logging.LogLevel.Critical,
            _ => throw new ArgumentOutOfRangeException(nameof(level), level, null)
        };
    }
}<|MERGE_RESOLUTION|>--- conflicted
+++ resolved
@@ -1,10 +1,7 @@
 using Core.Models.Logging;
 using Core.Models.Utils;
-<<<<<<< HEAD
+using Core.Utils.Logger;
 using SptCommon.Annotations;
-=======
-using Core.Utils.Logger;
->>>>>>> 99bdaf5e
 using LogLevel = Core.Models.Spt.Logging.LogLevel;
 
 namespace Server.Logger;
@@ -12,12 +9,9 @@
 [Injectable]
 public class SptWebApplicationLogger<T> : ISptLogger<T>
 {
-<<<<<<< HEAD
+
     private readonly ILogger _logger;
-=======
-    private ILogger _logger;
     private static ILogger? _fileLogger;
->>>>>>> 99bdaf5e
 
     public SptWebApplicationLogger(ILoggerProvider provider)
     {
@@ -77,12 +71,7 @@
 
     public void WriteToLogFile(string body, LogLevel level = LogLevel.Info)
     {
-<<<<<<< HEAD
-        // TODO: implement + turn object into json
-        _logger.LogError("NOT IMPLEMENTED - WriteToLogFile");
-=======
         _fileLogger?.Log(ConvertLogLevel(level), body);
->>>>>>> 99bdaf5e
     }
 
     public bool IsLogEnabled(LogLevel level)
