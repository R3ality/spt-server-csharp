﻿using Core.Annotations;
<<<<<<< HEAD
=======
using Core.Controllers;
>>>>>>> 613670f8
using Core.DI;
using Core.Models.Eft.Common;
using Core.Models.Eft.Common.Tables;
using Core.Models.Eft.HttpResponse;
using Core.Models.Enums;
using Core.Models.Spt.Config;
using Core.Servers;
using Core.Utils;

namespace Core.Callbacks;

<<<<<<< HEAD
[Injectable(TypePriority = OnLoadOrder.TraderCallbacks)]
=======
[Injectable]
>>>>>>> 613670f8
public class TraderCallbacks : OnLoad, OnUpdate
{
    protected HttpResponseUtil _httpResponseUtil;
    protected TraderController _traderController;
    protected ConfigServer _configServer;

    public TraderCallbacks
    (
        HttpResponseUtil httpResponseUtil,
        TraderController traderController,
        ConfigServer configServer
    )
    {
        _httpResponseUtil = httpResponseUtil;
        _traderController = traderController;
        _configServer = configServer;
    }

    public async Task OnLoad()
    {
        _traderController.Load();
    }

    public async Task<bool> OnUpdate(long _)
    {
        return _traderController.Update();
    }

    public string GetRoute()
    {
        return "spt-traders";
    }

    /// <summary>
    /// Handle client/trading/api/traderSettings
    /// </summary>
    /// <param name="url"></param>
    /// <param name="info"></param>
    /// <param name="sessionID"></param>
    /// <returns></returns>
    public string GetTraderSettings(string url, EmptyRequestData info, string sessionID)
    {
        return _httpResponseUtil.GetBody(_traderController.GetAllTraders(sessionID));
    }

    /// <summary>
    /// Handle client/trading/api/getTrader
    /// </summary>
    /// <param name="url"></param>
    /// <param name="info"></param>
    /// <param name="sessionID"></param>
    /// <returns></returns>
    public string GetTrader(string url, EmptyRequestData info, string sessionID)
    {
        var traderID = url.Replace("/client/trading/api/getTrader/", "");
        return _httpResponseUtil.GetBody(_traderController.GetTrader(sessionID, traderID));
    }

    /// <summary>
    /// Handle client/trading/api/getTraderAssort
    /// </summary>
    /// <param name="url"></param>
    /// <param name="info"></param>
    /// <param name="sessionID"></param>
    /// <returns></returns>
    public string GetAssort(string url, EmptyRequestData info, string sessionID)
    {
        var traderID = url.Replace("/client/trading/api/getTraderAssort/", "");
        return _httpResponseUtil.GetBody(_traderController.GetAssort(sessionID, traderID));
    }

    /// <summary>
    /// Handle /singleplayer/moddedTraders
    /// </summary>
    /// <param name="url"></param>
    /// <param name="info"></param>
    /// <param name="sessionID"></param>
    /// <returns></returns>
    public string GetModdedTraderData(string url, EmptyRequestData info, string sessionID)
    {
        var traderConfig = _configServer.GetConfig<TraderConfig>(ConfigTypes.TRADER);
        return _httpResponseUtil.NoBody(traderConfig.ModdedTraders);
    }
}<|MERGE_RESOLUTION|>--- conflicted
+++ resolved
@@ -1,8 +1,5 @@
 ﻿using Core.Annotations;
-<<<<<<< HEAD
-=======
 using Core.Controllers;
->>>>>>> 613670f8
 using Core.DI;
 using Core.Models.Eft.Common;
 using Core.Models.Eft.Common.Tables;
@@ -14,11 +11,7 @@
 
 namespace Core.Callbacks;
 
-<<<<<<< HEAD
 [Injectable(TypePriority = OnLoadOrder.TraderCallbacks)]
-=======
-[Injectable]
->>>>>>> 613670f8
 public class TraderCallbacks : OnLoad, OnUpdate
 {
     protected HttpResponseUtil _httpResponseUtil;
