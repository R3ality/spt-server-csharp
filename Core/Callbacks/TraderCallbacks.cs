--- conflicted
+++ resolved
@@ -1,8 +1,5 @@
 ﻿using Core.Annotations;
-<<<<<<< HEAD
-=======
 using Core.Controllers;
->>>>>>> a7e688cd
 using Core.DI;
 using Core.Models.Eft.Common;
 using Core.Models.Eft.Common.Tables;
@@ -14,11 +11,7 @@
 
 namespace Core.Callbacks;
 
-<<<<<<< HEAD
 [Injectable(TypePriority = OnLoadOrder.TraderCallbacks)]
-=======
-[Injectable]
->>>>>>> a7e688cd
 public class TraderCallbacks : OnLoad, OnUpdate
 {
     protected HttpResponseUtil _httpResponseUtil;
