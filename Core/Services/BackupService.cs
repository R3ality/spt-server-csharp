using Core.Annotations;

namespace Core.Services;

[Injectable]
public class BackupService
{
    /**
 * Initializes the backup process.
 *
 * This method orchestrates the profile backup service. Handles copying profiles to a backup directory and cleaning
 * up old backups if the number exceeds the configured maximum.
 *
 * @returns A promise that resolves when the backup process is complete.
 */
    public async Task InitAsync()
    {
<<<<<<< HEAD
        Console.WriteLine("NEEDS IMPLEMENTING: BackupService");
        return;
=======
        // TODO implement
>>>>>>> 5b7497b6
    }

    /**
     * Fetches the names of all JSON files in the profile directory.
     *
     * This method normalizes the profile directory path and reads all files within it. It then filters the files to
     * include only those with a `.json` extension and returns their names.
     *
     * @returns A promise that resolves to a List of JSON file names.
     */
    protected async Task<List<string>> FetchProfileFilesAsync()
    {
        throw new NotImplementedException();
    }

    /**
     * Check to see if the backup service is enabled via the config.
     *
     * @returns True if enabled, false otherwise.
     */
    protected bool IsEnabled()
    {
        throw new NotImplementedException();
    }

    /**
     * Generates the target directory path for the backup. The directory path is constructed using the `directory` from
     * the configuration and the current backup date.
     *
     * @returns The target directory path for the backup.
     */
    protected string GenerateBackupTargetDir()
    {
        throw new NotImplementedException();
    }

    /**
     * Generates a formatted backup date string in the format `YYYY-MM-DD_hh-mm-ss`.
     *
     * @returns The formatted backup date string.
     */
    protected string GenerateBackupDate()
    {
        throw new NotImplementedException();
    }

    /**
     * Cleans up old backups in the backup directory.
     *
     * This method reads the backup directory, and sorts backups by modification time. If the number of backups exceeds
     * the configured maximum, it deletes the oldest backups.
     *
     * @returns A promise that resolves when the cleanup is complete.
     */
    protected async Task CleanBackupsAsync()
    {
        throw new NotImplementedException();
    }

    /**
     * Retrieves and sorts the backup file paths from the specified directory.
     *
     * @param dir - The directory to search for backup files.
     * @returns A promise that resolves to a List of sorted backup file paths.
     */
    private async Task<List<string>> GetBackupPathsAsync(string dir)
    {
        throw new NotImplementedException();
    }

    /**
     * Compares two backup folder names based on their extracted dates.
     *
     * @param a - The name of the first backup folder.
     * @param b - The name of the second backup folder.
     * @returns The difference in time between the two dates in milliseconds, or `null` if either date is invalid.
     */
    private long? CompareBackupDates(string a, string b)
    {
        throw new NotImplementedException();
    }

    /**
     * Extracts a date from a folder name string formatted as `YYYY-MM-DD_hh-mm-ss`.
     *
     * @param folderName - The name of the folder from which to extract the date.
     * @returns A DateTime object if the folder name is in the correct format, otherwise null.
     */
    private DateTime? ExtractDateFromFolderName(string folderName)
    {
        throw new NotImplementedException();
    }

    /**
     * Removes excess backups from the backup directory.
     *
     * @param backups - A List of backup file names to be removed.
     * @returns A promise that resolves when all specified backups have been removed.
     */
    private async Task RemoveExcessBackupsAsync(List<string> backups)
    {
        throw new NotImplementedException();
    }

    /**
     * Start the backup interval if enabled in the configuration.
     */
    protected void StartBackupInterval()
    {
        throw new NotImplementedException();
    }

    /**
     * Get a List of active server mod details.
     *
     * @returns A List of mod names.
     */
    protected List<string> GetActiveServerMods()
    {
        throw new NotImplementedException();
    }
}<|MERGE_RESOLUTION|>--- conflicted
+++ resolved
@@ -15,12 +15,7 @@
  */
     public async Task InitAsync()
     {
-<<<<<<< HEAD
-        Console.WriteLine("NEEDS IMPLEMENTING: BackupService");
-        return;
-=======
         // TODO implement
->>>>>>> 5b7497b6
     }
 
     /**
